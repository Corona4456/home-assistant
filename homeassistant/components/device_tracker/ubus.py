"""
Support for OpenWRT (ubus) routers.

For more details about this platform, please refer to the documentation at
https://home-assistant.io/components/device_tracker.ubus/
"""
import json
import logging
import re

import requests
import voluptuous as vol

import homeassistant.helpers.config_validation as cv
from homeassistant.components.device_tracker import (
    DOMAIN, PLATFORM_SCHEMA, DeviceScanner)
from homeassistant.const import CONF_HOST, CONF_PASSWORD, CONF_USERNAME
from homeassistant.exceptions import HomeAssistantError

_LOGGER = logging.getLogger(__name__)

PLATFORM_SCHEMA = PLATFORM_SCHEMA.extend({
    vol.Required(CONF_HOST): cv.string,
    vol.Required(CONF_PASSWORD): cv.string,
    vol.Required(CONF_USERNAME): cv.string
})


def get_scanner(hass, config):
    """Validate the configuration and return an ubus scanner."""
    scanner = UbusDeviceScanner(config[DOMAIN])

    return scanner if scanner.success_init else None


def _refresh_on_acccess_denied(func):
    """If remove rebooted, it lost our session so rebuld one and try again."""
    def decorator(self, *args, **kwargs):
        """Wrapper function to refresh session_id on PermissionError."""
        try:
            return func(self, *args, **kwargs)
        except PermissionError:
            _LOGGER.warning("Invalid session detected." +
                            " Tryign to refresh session_id and re-run the rpc")
            self.session_id = _get_session_id(self.url, self.username,
                                              self.password)

            return func(self, *args, **kwargs)

    return decorator


class UbusDeviceScanner(DeviceScanner):
    """
    This class queries a wireless router running OpenWrt firmware.

    Adapted from Tomato scanner.
    """

    def __init__(self, config):
        """Initialize the scanner."""
        host = config[CONF_HOST]
        self.username = config[CONF_USERNAME]
        self.password = config[CONF_PASSWORD]

        self.parse_api_pattern = re.compile(r"(?P<param>\w*) = (?P<value>.*);")
        self.last_results = {}
        self.url = 'http://{}/ubus'.format(host)

        self.session_id = _get_session_id(self.url, self.username,
                                          self.password)
        self.hostapd = []
        self.leasefile = None
        self.mac2name = None
        self.success_init = self.session_id is not None

    def scan_devices(self):
        """Scan for new devices and return a list with found device IDs."""
        self._update_info()
        return self.last_results

    @_refresh_on_acccess_denied
    def get_device_name(self, device):
        """Return the name of the given device or None if we don't know."""
<<<<<<< HEAD
        if self.leasefile is None:
            result = _req_json_rpc(
                self.url, self.session_id, 'call', 'uci', 'get',
                config="dhcp", type="dnsmasq")
            if result:
                values = result["values"].values()
                self.leasefile = next(iter(values))["leasefile"]
            else:
                return

        if self.mac2name is None:
            result = _req_json_rpc(
                self.url, self.session_id, 'call', 'file', 'read',
                path=self.leasefile)
            if result:
                self.mac2name = dict()
                for line in result["data"].splitlines():
                    hosts = line.split(" ")
                    self.mac2name[hosts[1].upper()] = hosts[3]
            else:
                # Error, handled in the _req_json_rpc
                return

        return self.mac2name.get(device.upper(), None)
=======
        with self.lock:
            if self.leasefile is None:
                result = _req_json_rpc(
                    self.url, self.session_id, 'call', 'uci', 'get',
                    config="dhcp", type="dnsmasq")
                if result:
                    values = result["values"].values()
                    self.leasefile = next(iter(values))["leasefile"]
                else:
                    return

            if self.mac2name is None:
                result = _req_json_rpc(
                    self.url, self.session_id, 'call', 'file', 'read',
                    path=self.leasefile)
                if result:
                    self.mac2name = dict()
                    for line in result["data"].splitlines():
                        hosts = line.split(" ")
                        self.mac2name[hosts[1].upper()] = hosts[3]
                else:
                    # Error, handled in the _req_json_rpc
                    return

            return self.mac2name.get(device.upper(), None)
>>>>>>> cbf65220

    @_refresh_on_acccess_denied
    @Throttle(MIN_TIME_BETWEEN_SCANS)
    def _update_info(self):
        """Ensure the information from the Luci router is up to date.

        Returns boolean if scanning successful.
        """
        if not self.success_init:
            return False

        _LOGGER.info("Checking ARP")

        if not self.hostapd:
            hostapd = _req_json_rpc(
                self.url, self.session_id, 'list', 'hostapd.*', '')
            self.hostapd.extend(hostapd.keys())

        self.last_results = []
        results = 0
        for hostapd in self.hostapd:
            result = _req_json_rpc(
                self.url, self.session_id, 'call', hostapd, 'get_clients')

            if result:
                results = results + 1
                self.last_results.extend(result['clients'].keys())

        return bool(results)


def _req_json_rpc(url, session_id, rpcmethod, subsystem, method, **params):
    """Perform one JSON RPC operation."""
    data = json.dumps({"jsonrpc": "2.0",
                       "id": 1,
                       "method": rpcmethod,
                       "params": [session_id,
                                  subsystem,
                                  method,
                                  params]})

    try:
        res = requests.post(url, data=data, timeout=5)

    except requests.exceptions.Timeout:
        return

    if res.status_code == 200:
        response = res.json()
        if 'error' in response:
            if 'message' in response['error'] and \
                    response['error']['message'] == "Access denied":
                raise PermissionError(response['error']['message'])
            else:
                raise HomeAssistantError(response['error']['message'])

        if rpcmethod == "call":
            try:
                return response["result"][1]
            except IndexError:
                return
        else:
            return response["result"]


def _get_session_id(url, username, password):
    """Get the authentication token for the given host+username+password."""
    res = _req_json_rpc(url, "00000000000000000000000000000000", 'call',
                        'session', 'login', username=username,
                        password=password)
    return res["ubus_rpc_session"]<|MERGE_RESOLUTION|>--- conflicted
+++ resolved
@@ -82,7 +82,6 @@
     @_refresh_on_acccess_denied
     def get_device_name(self, device):
         """Return the name of the given device or None if we don't know."""
-<<<<<<< HEAD
         if self.leasefile is None:
             result = _req_json_rpc(
                 self.url, self.session_id, 'call', 'uci', 'get',
@@ -107,33 +106,6 @@
                 return
 
         return self.mac2name.get(device.upper(), None)
-=======
-        with self.lock:
-            if self.leasefile is None:
-                result = _req_json_rpc(
-                    self.url, self.session_id, 'call', 'uci', 'get',
-                    config="dhcp", type="dnsmasq")
-                if result:
-                    values = result["values"].values()
-                    self.leasefile = next(iter(values))["leasefile"]
-                else:
-                    return
-
-            if self.mac2name is None:
-                result = _req_json_rpc(
-                    self.url, self.session_id, 'call', 'file', 'read',
-                    path=self.leasefile)
-                if result:
-                    self.mac2name = dict()
-                    for line in result["data"].splitlines():
-                        hosts = line.split(" ")
-                        self.mac2name[hosts[1].upper()] = hosts[3]
-                else:
-                    # Error, handled in the _req_json_rpc
-                    return
-
-            return self.mac2name.get(device.upper(), None)
->>>>>>> cbf65220
 
     @_refresh_on_acccess_denied
     @Throttle(MIN_TIME_BETWEEN_SCANS)
